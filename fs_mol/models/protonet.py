--- conflicted
+++ resolved
@@ -26,47 +26,6 @@
     distance_metric: Literal["mahalanobis", "euclidean"] = "mahalanobis"
 
 
-<<<<<<< HEAD
-=======
-class GraphFeatureExtractor(nn.Module):
-    def __init__(self, gnn_config: GNNConfig, embedding_dim: int):
-        super().__init__()
-
-        readout_node_dim = (gnn_config.num_layers + 1) * gnn_config.hidden_dim
-        self.init_node_proj = nn.Linear(
-            in_features=NUM_NODE_FEATURES,  # This is fixed in our dataset
-            out_features=gnn_config.hidden_dim,
-            bias=False,
-        )
-        self.gnn = GNN(gnn_config)
-        self.readout_layer = CombinedGraphReadout(
-            node_dim=readout_node_dim,
-            out_dim=embedding_dim,
-            num_heads=12,
-            head_dim=64,
-        )
-
-    @property
-    def device(self) -> torch.device:
-        return next(self.parameters()).device
-
-    def forward(self, input: MoleculeProtoNetFeatures) -> torch.Tensor:
-        initial_node_features = self.init_node_proj(
-            torch.tensor(input.node_features, device=self.device)
-        )
-        all_node_representations = self.gnn(initial_node_features, input.adjacency_lists)
-        readout_node_reprs = torch.cat(all_node_representations, dim=-1)
-        mol_representations = self.readout_layer(
-            node_embeddings=readout_node_reprs,
-            node_to_graph_id=torch.tensor(
-                input.node_to_graph, device=self.device, dtype=torch.long
-            ),
-            num_graphs=input.num_graphs,
-        )
-        return mol_representations
-
-
->>>>>>> ab187b46
 class PrototypicalNetwork(nn.Module):
     def __init__(self, config: PrototypicalNetworkConfig):
         super().__init__()
@@ -109,39 +68,11 @@
             support_features.append(self.graph_feature_extractor(input_batch.support_features))
             query_features.append(self.graph_feature_extractor(input_batch.query_features))
         if "ecfp" in self.config.used_features:
-<<<<<<< HEAD
             support_features.append(input_batch.support_features.fingerprints)
             query_features.append(input_batch.query_features.fingerprints)
         if "pc-descs" in self.config.used_features:
             support_features.append(input_batch.support_features.descriptors)
             query_features.append(input_batch.query_features.descriptors)
-=======
-            support_features.append(
-                torch.tensor(
-                    input_batch.support_features.fingerprints,
-                    device=self.device,
-                    dtype=torch.float32,
-                )
-            )
-            query_features.append(
-                torch.tensor(
-                    input_batch.query_features.fingerprints, device=self.device, dtype=torch.float32
-                )
-            )
-        if "pc-descs" in self.config.used_features:
-            support_features.append(
-                torch.tensor(
-                    input_batch.support_features.descriptors,
-                    device=self.device,
-                    dtype=torch.float32,
-                )
-            )
-            query_features.append(
-                torch.tensor(
-                    input_batch.query_features.descriptors, device=self.device, dtype=torch.float32
-                )
-            )
->>>>>>> ab187b46
 
         support_features_flat = torch.cat(support_features, dim=1)
         query_features_flat = torch.cat(query_features, dim=1)
